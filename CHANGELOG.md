--- conflicted
+++ resolved
@@ -1,11 +1,8 @@
-<<<<<<< HEAD
-=======
 ## 0.1.1 / 2016-03-15
 * [BUGFIX] Fix global database lock issue
 * [ENHANCEMENT] Improve SQLite alerts index
 * [ENHANCEMENT] Enable debug endpoint
 
->>>>>>> 0e541bf0
 ## 0.1.0 / 2016-02-23
 This version is a full rewrite of the Alertmanager with a very different
 feature set. Thus, there is no meaningful changelog.
